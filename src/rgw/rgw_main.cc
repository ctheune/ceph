#include <stdlib.h>
#include <stdio.h>
#include <string.h>
#include <stdarg.h>
#include <sys/types.h>
#include <sys/stat.h>
#include <fcntl.h>
#include <errno.h>
#include <signal.h>

<<<<<<< HEAD
#include <curl/curl.h>

=======
>>>>>>> 2319ae13
#include "fcgiapp.h"

#include "rgw_common.h"
#include "rgw_access.h"
#include "rgw_acl.h"
#include "rgw_user.h"
#include "rgw_op.h"
#include "rgw_rest.h"
#include "rgw_os.h"
#include "rgw_log.h"

#include <map>
#include <string>
#include <vector>
#include <iostream>
#include <sstream>

#include "include/types.h"
#include "common/BackTrace.h"

using namespace std;
<<<<<<< HEAD
=======
using ceph::crypto::HMACSHA1;

#define CGI_PRINTF(stream, format, ...) do { \
   FCGX_FPrintF(stream, format, __VA_ARGS__); \
} while (0)

/*
 * ?get the canonical amazon-style header for something?
 */

static void get_canon_amz_hdr(struct req_state *s, string& dest)
{
  dest = "";
  map<string, string>::iterator iter;
  for (iter = s->x_amz_map.begin(); iter != s->x_amz_map.end(); ++iter) {
    dest.append(iter->first);
    dest.append(":");
    dest.append(iter->second);
    dest.append("\n");
  }
}

/*
 * ?get the canonical representation of the object's location
 */
static void get_canon_resource(struct req_state *s, string& dest)
{
  if (s->host_bucket) {
    dest = "/";
    dest.append(s->host_bucket);
  }

  dest.append(s->path_name_url.c_str());

  string& sub = s->args.get_sub_resource();
  if (sub.size() > 0) {
    dest.append("?");
    dest.append(sub);
  }
}

/*
 * get the header authentication  information required to
 * compute a request's signature
 */
static void get_auth_header(struct req_state *s, string& dest, bool qsr)
{
  dest = "";
  if (s->method)
    dest = s->method;
  dest.append("\n");
  
  const char *md5 = FCGX_GetParam("HTTP_CONTENT_MD5", s->fcgx->envp);
  if (md5)
    dest.append(md5);
  dest.append("\n");

  const char *type = FCGX_GetParam("CONTENT_TYPE", s->fcgx->envp);
  if (type)
    dest.append(type);
  dest.append("\n");

  string date;
  if (qsr) {
    date = s->args.get("Expires");
  } else {
    const char *str = FCGX_GetParam("HTTP_DATE", s->fcgx->envp);
    if (str)
      date = str;
  }

  if (date.size())
      dest.append(date);
  dest.append("\n");

  string canon_amz_hdr;
  get_canon_amz_hdr(s, canon_amz_hdr);
  dest.append(canon_amz_hdr);

  string canon_resource;
  get_canon_resource(s, canon_resource);
  dest.append(canon_resource);
}

/*
 * calculate the sha1 value of a given msg and key
 */
static int calc_hmac_sha1(const char *key, int key_len,
                           const char *msg, int msg_len,
                           char *dest, int *len) /* dest should be large enough to hold result */
{
  if (*len < HMACSHA1::DIGESTSIZE)
    return -EINVAL;

  char hex_str[HMACSHA1::DIGESTSIZE * 2 + 1];

  HMACSHA1 hmac((const unsigned char *)key, key_len);
  hmac.Update((const unsigned char *)msg, msg_len);
  hmac.Final((unsigned char *)dest);
  *len = HMACSHA1::DIGESTSIZE;
  
  buf_to_hex((unsigned char *)dest, *len, hex_str);

  RGW_LOG(15) << "hmac=" << hex_str << endl;

  return 0;
}

/*
 * verify that a signed request comes from the keyholder
 * by checking the signature against our locally-computed version
 */
static bool verify_signature(struct req_state *s)
{
  bool qsr = false;
  string auth_id;
  string auth_sign;

  if (!s->http_auth || !(*s->http_auth)) {
    auth_id = s->args.get("AWSAccessKeyId");
    if (auth_id.size()) {
      url_decode(s->args.get("Signature"), auth_sign);

      string date = s->args.get("Expires");
      time_t exp = atoll(date.c_str());
      time_t now;
      time(&now);
      if (now >= exp)
        return false;

      qsr = true;
    } else {
      /* anonymous access */
      rgw_get_anon_user(s->user);
      return true;
    }
  } else {
    if (strncmp(s->http_auth, "AWS ", 4))
      return false;
    string auth_str(s->http_auth + 4);
    int pos = auth_str.find(':');
    if (pos < 0)
      return false;

    auth_id = auth_str.substr(0, pos);
    auth_sign = auth_str.substr(pos + 1);
  }

  /* first get the user info */
  if (rgw_get_user_info(auth_id, s->user) < 0) {
    RGW_LOG(5) << "error reading user info, uid=" << auth_id << " can't authenticate" << endl;
    return false;
  }

  /* now verify signature */
   
  string auth_hdr;
  get_auth_header(s, auth_hdr, qsr);
  RGW_LOG(10) << "auth_hdr:" << endl << auth_hdr << endl;

  const char *key = s->user.secret_key.c_str();
  int key_len = strlen(key);

  char hmac_sha1[HMACSHA1::DIGESTSIZE];
  int len = sizeof(hmac_sha1);
  if (calc_hmac_sha1(key, key_len, auth_hdr.c_str(), auth_hdr.size(), hmac_sha1, &len) < 0)
    return false;

  char b64[64]; /* 64 is really enough */
  int ret = ceph_armor(b64, &b64[sizeof(b64)], hmac_sha1, &hmac_sha1[len]);
  if (ret < 0) {
    RGW_LOG(10) << "ceph_armor failed" << endl;
    return false;
  }
  b64[ret] = '\0';

  RGW_LOG(15) << "b64=" << b64 << endl;
  RGW_LOG(15) << "auth_sign=" << auth_sign << endl;
  RGW_LOG(15) << "compare=" << auth_sign.compare(b64) << endl;
  return (auth_sign.compare(b64) == 0);
}
>>>>>>> 2319ae13

static sighandler_t sighandler_segv;
static sighandler_t sighandler_usr1;
static sighandler_t sighandler_alrm;

/*
 * ?print out the C++ errors to log in case it fails
 */
static void sigsegv_handler(int signum)
{
  BackTrace bt(0);
  bt.print(cerr);

  signal(signum, sighandler_segv);
}

static void godown_handler(int signum)
{
  FCGX_ShutdownPending();
  signal(signum, sighandler_usr1);
  alarm(5);
}

static void godown_alarm(int signum)
{
  _exit(0);
}

/*
 * start up the RADOS connection and then handle HTTP messages as they come in
 */
int main(int argc, char *argv[])
{
  struct req_state s;
  struct fcgx_state fcgx;

  curl_global_init(CURL_GLOBAL_ALL);

  if (!RGWAccess::init_storage_provider("rados", argc, argv)) {
    cerr << "Couldn't init storage provider (RADOS)" << endl;
    return 5; //EIO
  }

  sighandler_segv = signal(SIGSEGV, sigsegv_handler);
  sighandler_usr1 = signal(SIGUSR1, godown_handler);
  sighandler_alrm = signal(SIGALRM, godown_alarm);

  ceph::crypto::init();

  while (FCGX_Accept(&fcgx.in, &fcgx.out, &fcgx.err, &fcgx.envp) >= 0) 
  {
    RGWHandler *handler = RGWHandler_REST::init_handler(&s, &fcgx);
    RGWOp *op;
    int ret;
    
    if (!handler->authorize(&s)) {
      RGW_LOG(10) << "failed to authorize request" << endl;
      abort_early(&s, -EPERM);
      goto done;
    }

    ret = read_acls(&s);
    if (ret < 0) {
      switch (ret) {
      case -ENOENT:
        break;
      default:
        RGW_LOG(10) << "could not read acls" << " ret=" << ret << endl;
        abort_early(&s, ret);
        goto done;
      }
    }
    ret = handler->read_permissions();
    if (ret < 0) {
      abort_early(&s, ret);
      goto done;
    }
    if (s.expect_cont)
      dump_continue(&s);

    op = handler->get_op();
    if (op) {
      op->execute();
    }
done:
    rgw_log_op(&s);
  }
  return 0;
}
<|MERGE_RESOLUTION|>--- conflicted
+++ resolved
@@ -8,11 +8,8 @@
 #include <errno.h>
 #include <signal.h>
 
-<<<<<<< HEAD
 #include <curl/curl.h>
 
-=======
->>>>>>> 2319ae13
 #include "fcgiapp.h"
 
 #include "rgw_common.h"
@@ -34,190 +31,6 @@
 #include "common/BackTrace.h"
 
 using namespace std;
-<<<<<<< HEAD
-=======
-using ceph::crypto::HMACSHA1;
-
-#define CGI_PRINTF(stream, format, ...) do { \
-   FCGX_FPrintF(stream, format, __VA_ARGS__); \
-} while (0)
-
-/*
- * ?get the canonical amazon-style header for something?
- */
-
-static void get_canon_amz_hdr(struct req_state *s, string& dest)
-{
-  dest = "";
-  map<string, string>::iterator iter;
-  for (iter = s->x_amz_map.begin(); iter != s->x_amz_map.end(); ++iter) {
-    dest.append(iter->first);
-    dest.append(":");
-    dest.append(iter->second);
-    dest.append("\n");
-  }
-}
-
-/*
- * ?get the canonical representation of the object's location
- */
-static void get_canon_resource(struct req_state *s, string& dest)
-{
-  if (s->host_bucket) {
-    dest = "/";
-    dest.append(s->host_bucket);
-  }
-
-  dest.append(s->path_name_url.c_str());
-
-  string& sub = s->args.get_sub_resource();
-  if (sub.size() > 0) {
-    dest.append("?");
-    dest.append(sub);
-  }
-}
-
-/*
- * get the header authentication  information required to
- * compute a request's signature
- */
-static void get_auth_header(struct req_state *s, string& dest, bool qsr)
-{
-  dest = "";
-  if (s->method)
-    dest = s->method;
-  dest.append("\n");
-  
-  const char *md5 = FCGX_GetParam("HTTP_CONTENT_MD5", s->fcgx->envp);
-  if (md5)
-    dest.append(md5);
-  dest.append("\n");
-
-  const char *type = FCGX_GetParam("CONTENT_TYPE", s->fcgx->envp);
-  if (type)
-    dest.append(type);
-  dest.append("\n");
-
-  string date;
-  if (qsr) {
-    date = s->args.get("Expires");
-  } else {
-    const char *str = FCGX_GetParam("HTTP_DATE", s->fcgx->envp);
-    if (str)
-      date = str;
-  }
-
-  if (date.size())
-      dest.append(date);
-  dest.append("\n");
-
-  string canon_amz_hdr;
-  get_canon_amz_hdr(s, canon_amz_hdr);
-  dest.append(canon_amz_hdr);
-
-  string canon_resource;
-  get_canon_resource(s, canon_resource);
-  dest.append(canon_resource);
-}
-
-/*
- * calculate the sha1 value of a given msg and key
- */
-static int calc_hmac_sha1(const char *key, int key_len,
-                           const char *msg, int msg_len,
-                           char *dest, int *len) /* dest should be large enough to hold result */
-{
-  if (*len < HMACSHA1::DIGESTSIZE)
-    return -EINVAL;
-
-  char hex_str[HMACSHA1::DIGESTSIZE * 2 + 1];
-
-  HMACSHA1 hmac((const unsigned char *)key, key_len);
-  hmac.Update((const unsigned char *)msg, msg_len);
-  hmac.Final((unsigned char *)dest);
-  *len = HMACSHA1::DIGESTSIZE;
-  
-  buf_to_hex((unsigned char *)dest, *len, hex_str);
-
-  RGW_LOG(15) << "hmac=" << hex_str << endl;
-
-  return 0;
-}
-
-/*
- * verify that a signed request comes from the keyholder
- * by checking the signature against our locally-computed version
- */
-static bool verify_signature(struct req_state *s)
-{
-  bool qsr = false;
-  string auth_id;
-  string auth_sign;
-
-  if (!s->http_auth || !(*s->http_auth)) {
-    auth_id = s->args.get("AWSAccessKeyId");
-    if (auth_id.size()) {
-      url_decode(s->args.get("Signature"), auth_sign);
-
-      string date = s->args.get("Expires");
-      time_t exp = atoll(date.c_str());
-      time_t now;
-      time(&now);
-      if (now >= exp)
-        return false;
-
-      qsr = true;
-    } else {
-      /* anonymous access */
-      rgw_get_anon_user(s->user);
-      return true;
-    }
-  } else {
-    if (strncmp(s->http_auth, "AWS ", 4))
-      return false;
-    string auth_str(s->http_auth + 4);
-    int pos = auth_str.find(':');
-    if (pos < 0)
-      return false;
-
-    auth_id = auth_str.substr(0, pos);
-    auth_sign = auth_str.substr(pos + 1);
-  }
-
-  /* first get the user info */
-  if (rgw_get_user_info(auth_id, s->user) < 0) {
-    RGW_LOG(5) << "error reading user info, uid=" << auth_id << " can't authenticate" << endl;
-    return false;
-  }
-
-  /* now verify signature */
-   
-  string auth_hdr;
-  get_auth_header(s, auth_hdr, qsr);
-  RGW_LOG(10) << "auth_hdr:" << endl << auth_hdr << endl;
-
-  const char *key = s->user.secret_key.c_str();
-  int key_len = strlen(key);
-
-  char hmac_sha1[HMACSHA1::DIGESTSIZE];
-  int len = sizeof(hmac_sha1);
-  if (calc_hmac_sha1(key, key_len, auth_hdr.c_str(), auth_hdr.size(), hmac_sha1, &len) < 0)
-    return false;
-
-  char b64[64]; /* 64 is really enough */
-  int ret = ceph_armor(b64, &b64[sizeof(b64)], hmac_sha1, &hmac_sha1[len]);
-  if (ret < 0) {
-    RGW_LOG(10) << "ceph_armor failed" << endl;
-    return false;
-  }
-  b64[ret] = '\0';
-
-  RGW_LOG(15) << "b64=" << b64 << endl;
-  RGW_LOG(15) << "auth_sign=" << auth_sign << endl;
-  RGW_LOG(15) << "compare=" << auth_sign.compare(b64) << endl;
-  return (auth_sign.compare(b64) == 0);
-}
->>>>>>> 2319ae13
 
 static sighandler_t sighandler_segv;
 static sighandler_t sighandler_usr1;
